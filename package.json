{
  "name": "barge-vscode",
  "displayName": "bARGE - boosted Azure Resource Graph Explorer",
  "description": "bARGE is a boosted Azure Resource Graph Explorer for Visual Studio Code, with features for comparison and insights into KQL results.",
  "version": "1.1.1",
  "publisher": "PalmEmanuel",
  "icon": "media/readme/bARGE-small.png",
  "galleryBanner": {
    "color": "#008BD8",
    "theme": "dark"
  },
  "author": {
    "name": "Emanuel Palm",
    "url": "https://github.com/PalmEmanuel"
  },
  "license": "MIT",
  "repository": {
    "type": "git",
    "url": "https://github.com/PalmEmanuel/bARGE.git"
  },
  "bugs": {
    "url": "https://github.com/PalmEmanuel/bARGE/issues"
  },
  "homepage": "https://github.com/PalmEmanuel/bARGE",
  "keywords": [
    "azure",
    "resource graph",
    "kql",
    "kusto",
    "query",
    "explorer",
    "arg"
  ],
  "engines": {
    "vscode": "^1.101.0"
  },
  "categories": [
    "Other"
  ],
  "activationEvents": [],
  "main": "./dist/extension.js",
  "contributes": {
    "commands": [
      {
        "command": "barge.openResults",
        "title": "Open Results Panel",
        "category": "bARGE"
      },
      {
        "command": "barge.runQueryFromFile",
        "title": "Run Query from File",
        "category": "bARGE",
        "icon": "$(play)"
      },
      {
        "command": "barge.runQueryFromSelection",
        "title": "Run Selected Query",
        "category": "bARGE",
        "icon": "$(debug-line-by-line)"
      },
      {
        "command": "barge.setScope",
        "title": "Set Query Scope",
        "category": "bARGE"
      },
      {
        "command": "barge.authenticate",
        "title": "Sign In",
        "category": "bARGE"
      }
    ],
    "menus": {
      "commandPalette": [
        {
          "command": "barge.openResults",
          "title": "Open Results Panel"
        },
        {
          "command": "barge.runQueryFromFile",
          "title": "Run Query from File",
          "when": "editorLangId == kql || resourceExtname == .kql"
        },
        {
          "command": "barge.runQueryFromSelection",
          "title": "Run Selected Query",
          "when": "editorHasSelection && (editorLangId == kql || resourceExtname == .kql || editorLangId == powershell || resourceExtname == .ps1 || editorLangId == plaintext)"
        },
        {
          "command": "barge.setScope",
          "title": "Set Query Scope"
        },
        {
          "command": "barge.authenticate",
          "title": "Sign In"
        }
      ],
      "editor/context": [
        {
          "command": "barge.runQueryFromFile",
          "title": "bARGE: Run Query from File",
          "when": "editorLangId == kql || resourceExtname == .kql",
          "group": "barge@1"
        },
        {
          "command": "barge.runQueryFromSelection",
          "title": "bARGE: Run Selected Query",
          "when": "editorHasSelection && (editorLangId == kql || resourceExtname == .kql || editorLangId == powershell || resourceExtname == .ps1 || editorLangId == plaintext)",
          "group": "barge@2"
        }
      ],
      "explorer/context": [
        {
          "command": "barge.runQueryFromFile",
          "title": "bARGE: Run Query from File",
          "when": "resourceExtname == .kql",
          "group": "barge@1"
        }
      ],
      "editor/title": [
        {
          "command": "barge.runQueryFromFile",
          "when": "editorLangId == kql || resourceExtname == .kql",
          "group": "navigation@1"
        },
        {
          "command": "barge.runQueryFromSelection",
          "when": "editorHasSelection && (editorLangId == kql || resourceExtname == .kql)",
          "group": "navigation@2"
        }
      ]
    },
    "keybindings": [
      {
        "command": "barge.runQueryFromSelection",
        "key": "f8",
        "when": "editorTextFocus && editorHasSelection && (editorLangId == kql || resourceExtname == .kql)"
      },
      {
        "command": "barge.runQueryFromFile",
        "key": "f5",
        "when": "editorTextFocus && (editorLangId == kql || resourceExtname == .kql)"
      }
    ],
    "languages": [
      {
        "id": "kql",
        "aliases": [
          "KQL",
          "Kusto Query Language"
        ],
        "extensions": [
          ".kql"
        ],
        "configuration": "./language-configuration.json"
      }
    ],
    "grammars": [
      {
        "language": "kql",
        "scopeName": "source.kql.arg",
        "path": "./syntaxes/kql.tmLanguage.json"
      }
    ],
    "configuration": {
      "title": "bARGE",
      "properties": {
        "barge.autoAuthenticate": {
          "type": "boolean",
          "default": true,
<<<<<<< HEAD
          "description": "Automatically authenticate to Azure using DefaultAzureCredential on extension activation"
        },
        "barge.hideLoginMessages": {
          "type": "boolean",
          "default": false,
          "description": "Hide login notifications and messages, except errors."
=======
          "description": "Automatically authenticate to Azure using DefaultAzureCredential on extension activation."
        },
        "barge.enableHoverTooltips": {
          "type": "boolean",
          "default": true,
          "description": "Enable IntelliSense hover tooltips for KQL syntax."
        },
        "barge.enableCompletions": {
          "type": "boolean",
          "default": true,
          "description": "Enable IntelliSense completions for KQL syntax."
>>>>>>> d0ebc4ce
        }
      }
    }
  },
  "scripts": {
    "vscode:prepublish": "npm run package",
    "compile": "npm run check-types && npm run lint && node esbuild.js",
    "watch": "npm-run-all -p watch:*",
    "watch:esbuild": "node esbuild.js --watch",
    "watch:tsc": "tsc --noEmit --watch --project tsconfig.json",
    "package": "npm run check-types && npm run lint && node esbuild.js --production",
    "build-webview": "node esbuild-webview.js",
    "compile-tests": "tsc -p . --outDir out",
    "watch-tests": "tsc -p . -w --outDir out",
    "pretest": "npm run compile-tests && npm run compile && npm run lint",
    "check-types": "tsc --noEmit",
    "lint": "eslint src",
    "test": "vscode-test",
    "generate-schema": "node scripts/generate-arg-schema.js",
    "commit-lint": "commitlint --from=HEAD~1 --to=HEAD --verbose",
    "commit-lint-ci": "commitlint --from=origin/main --to=HEAD --verbose",
    "prepare": "husky"
  },
  "devDependencies": {
    "@commitlint/cli": "^19.8.1",
    "@commitlint/config-conventional": "^19.8.1",
    "@types/mocha": "^10.0.10",
    "@types/node": "24.x",
    "@types/uuid": "^10.0.0",
    "@types/vscode": "^1.101.0",
    "@typescript-eslint/eslint-plugin": "^8.44.0",
    "@typescript-eslint/parser": "^8.44.0",
    "@vscode/test-cli": "^0.0.11",
    "@vscode/test-electron": "^2.5.2",
    "@kusto/language-service-next": "^12.2.0",
    "esbuild": "^0.25.8",
    "eslint": "^9.32.0",
    "husky": "^9.1.7",
    "npm-run-all": "^4.1.5",
    "typescript": "^5.9.2",
    "uuid": "^13.0.0"
  },
  "dependencies": {
    "@azure/arm-subscriptions": "^5.1.0",
    "@azure/identity": "^4.12.0",
    "@azure/msal-node": "^3.7.3",
    "lottie-web": "^5.13.0"
  }
}<|MERGE_RESOLUTION|>--- conflicted
+++ resolved
@@ -167,15 +167,12 @@
         "barge.autoAuthenticate": {
           "type": "boolean",
           "default": true,
-<<<<<<< HEAD
           "description": "Automatically authenticate to Azure using DefaultAzureCredential on extension activation"
         },
         "barge.hideLoginMessages": {
           "type": "boolean",
           "default": false,
           "description": "Hide login notifications and messages, except errors."
-=======
-          "description": "Automatically authenticate to Azure using DefaultAzureCredential on extension activation."
         },
         "barge.enableHoverTooltips": {
           "type": "boolean",
@@ -186,7 +183,6 @@
           "type": "boolean",
           "default": true,
           "description": "Enable IntelliSense completions for KQL syntax."
->>>>>>> d0ebc4ce
         }
       }
     }
