--- conflicted
+++ resolved
@@ -81,12 +81,9 @@
 The extension supports the following configuration options in VS Code settings:
 
 - `barge.autoAuthenticate`: Automatically authenticate with Azure on extension activation (default: true)
-<<<<<<< HEAD
 - `barge.hideLoginMessages`: Hide login notifications and messages, except errors (default: false)
-=======
 - `barge.enableHoverTooltips`: Enable IntelliSense hover tooltips for Azure Resource Graph elements and KQL syntax like keywords, operators, functions, and tables (default: true)
 - `barge.enableCompletions`: Enable IntelliSense completions for Azure Resource Graph elements and KQL syntax like keywords, operators, functions, and tables (default: true)
->>>>>>> d0ebc4ce
 
 The default keybindings for executing queries are also possible to change.
 
